--- conflicted
+++ resolved
@@ -1131,11 +1131,7 @@
       **Note**: There is a known issue with `Range.getImage` that causes wrapped text or text that exceeds the cell
       width to render on the same line without line wrapping. This makes the resulting image unreadable, since the text
       overflows across the entire row. As a workaround, make sure the data in the range fits in each of the cells as a
-<<<<<<< HEAD
-      singleline.
-=======
       single line.
->>>>>>> c4ebb222
     remarks: ''
     isPreview: false
     isDeprecated: false
