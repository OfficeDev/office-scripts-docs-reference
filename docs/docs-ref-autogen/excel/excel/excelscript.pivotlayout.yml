--- conflicted
+++ resolved
@@ -55,120 +55,6 @@
       return:
         type:
           - 'excel!ExcelScript.Range:interface'
-        description: ''
-  - uid: 'excel!ExcelScript.PivotLayout#getColumnLabelRange:member(1)'
-    summary: Returns the range where the PivotTable's column labels reside.
-    name: getColumnLabelRange()
-    fullName: getColumnLabelRange()
-    langs:
-      - typeScript
-    type: method
-    syntax:
-      content: 'getColumnLabelRange(): Range;'
-      return:
-        type:
-          - 'excel!ExcelScript.Range:interface'
-        description: ''
-  - uid: 'excel!ExcelScript.PivotLayout#getDataHierarchy:member(1)'
-    summary: Gets the DataHierarchy that is used to calculate the value in a specified range within the PivotTable.
-    name: getDataHierarchy(cell)
-    fullName: getDataHierarchy(cell)
-    langs:
-      - typeScript
-    type: method
-    syntax:
-      content: 'getDataHierarchy(cell: Range | string): DataPivotHierarchy;'
-      return:
-        type:
-          - 'excel!ExcelScript.DataPivotHierarchy:interface'
-        description: ''
-      parameters:
-        - id: cell
-          description: A single cell within the PivotTable data body.
-          type:
-            - 'excel!ExcelScript.PivotLayout#getDataHierarchy~0:complex'
-  - uid: 'excel!ExcelScript.PivotLayout#getEnableFieldList:member(1)'
-    summary: Specifies if the field list can be shown in the UI.
-    name: getEnableFieldList()
-    fullName: getEnableFieldList()
-    langs:
-      - typeScript
-    type: method
-    syntax:
-      content: 'getEnableFieldList(): boolean;'
-      return:
-        type:
-          - boolean
-        description: ''
-  - uid: 'excel!ExcelScript.PivotLayout#getFilterAxisRange:member(1)'
-    summary: Returns the range of the PivotTable's filter area.
-    name: getFilterAxisRange()
-    fullName: getFilterAxisRange()
-    langs:
-      - typeScript
-    type: method
-    syntax:
-      content: 'getFilterAxisRange(): Range;'
-      return:
-        type:
-          - 'excel!ExcelScript.Range:interface'
-        description: ''
-  - uid: 'excel!ExcelScript.PivotLayout#getLayoutType:member(1)'
-    summary: >-
-      This property indicates the PivotLayoutType of all fields on the PivotTable. If fields have different states, this
-      will be null.
-    name: getLayoutType()
-    fullName: getLayoutType()
-    langs:
-      - typeScript
-    type: method
-    syntax:
-      content: 'getLayoutType(): PivotLayoutType;'
-      return:
-        type:
-          - 'excel!ExcelScript.PivotLayoutType:enum'
-        description: ''
-  - uid: 'excel!ExcelScript.PivotLayout#getPreserveFormatting:member(1)'
-    summary: >-
-      Specifies if formatting is preserved when the report is refreshed or recalculated by operations such as pivoting,
-      sorting, or changing page field items.
-    name: getPreserveFormatting()
-    fullName: getPreserveFormatting()
-    langs:
-      - typeScript
-    type: method
-    syntax:
-      content: 'getPreserveFormatting(): boolean;'
-      return:
-        type:
-          - boolean
-        description: ''
-  - uid: 'excel!ExcelScript.PivotLayout#getRange:member(1)'
-    summary: 'Returns the range the PivotTable exists on, excluding the filter area.'
-    name: getRange()
-    fullName: getRange()
-    langs:
-      - typeScript
-    type: method
-    syntax:
-      content: 'getRange(): Range;'
-      return:
-        type:
-          - 'excel!ExcelScript.Range:interface'
-        description: ''
-<<<<<<< HEAD
-  - uid: 'excel!ExcelScript.PivotLayout#getRangeBetweenHeaderAndTotal:member(1)'
-    summary: Returns the range where the PivotTable's data values reside.
-    name: getRangeBetweenHeaderAndTotal()
-    fullName: getRangeBetweenHeaderAndTotal()
-    langs:
-      - typeScript
-    type: method
-    syntax:
-      content: 'getRangeBetweenHeaderAndTotal(): Range;'
-      return:
-        type:
-          - 'excel!ExcelScript.Range:interface'
         description: |-
 
 
@@ -186,7 +72,7 @@
             let pivotColumnLabelRange = pivotTable.getLayout().getColumnLabelRange();
 
             // Get the range displaying the pivoted data.
-            let pivotDataRange = pivotTable.getLayout().getRangeBetweenHeaderAndTotal();
+            let pivotDataRange = pivotTable.getLayout().getBodyAndTotalRange();
 
             // Get the range with the "grand totals" for the PivotTable columns.
             let grandTotalRange = pivotDataRange.getLastRow();
@@ -198,8 +84,106 @@
             });
           }
           ```
-=======
->>>>>>> 053e6000
+  - uid: 'excel!ExcelScript.PivotLayout#getColumnLabelRange:member(1)'
+    summary: Returns the range where the PivotTable's column labels reside.
+    name: getColumnLabelRange()
+    fullName: getColumnLabelRange()
+    langs:
+      - typeScript
+    type: method
+    syntax:
+      content: 'getColumnLabelRange(): Range;'
+      return:
+        type:
+          - 'excel!ExcelScript.Range:interface'
+        description: ''
+  - uid: 'excel!ExcelScript.PivotLayout#getDataHierarchy:member(1)'
+    summary: Gets the DataHierarchy that is used to calculate the value in a specified range within the PivotTable.
+    name: getDataHierarchy(cell)
+    fullName: getDataHierarchy(cell)
+    langs:
+      - typeScript
+    type: method
+    syntax:
+      content: 'getDataHierarchy(cell: Range | string): DataPivotHierarchy;'
+      return:
+        type:
+          - 'excel!ExcelScript.DataPivotHierarchy:interface'
+        description: ''
+      parameters:
+        - id: cell
+          description: A single cell within the PivotTable data body.
+          type:
+            - 'excel!ExcelScript.PivotLayout#getDataHierarchy~0:complex'
+  - uid: 'excel!ExcelScript.PivotLayout#getEnableFieldList:member(1)'
+    summary: Specifies if the field list can be shown in the UI.
+    name: getEnableFieldList()
+    fullName: getEnableFieldList()
+    langs:
+      - typeScript
+    type: method
+    syntax:
+      content: 'getEnableFieldList(): boolean;'
+      return:
+        type:
+          - boolean
+        description: ''
+  - uid: 'excel!ExcelScript.PivotLayout#getFilterAxisRange:member(1)'
+    summary: Returns the range of the PivotTable's filter area.
+    name: getFilterAxisRange()
+    fullName: getFilterAxisRange()
+    langs:
+      - typeScript
+    type: method
+    syntax:
+      content: 'getFilterAxisRange(): Range;'
+      return:
+        type:
+          - 'excel!ExcelScript.Range:interface'
+        description: ''
+  - uid: 'excel!ExcelScript.PivotLayout#getLayoutType:member(1)'
+    summary: >-
+      This property indicates the PivotLayoutType of all fields on the PivotTable. If fields have different states, this
+      will be null.
+    name: getLayoutType()
+    fullName: getLayoutType()
+    langs:
+      - typeScript
+    type: method
+    syntax:
+      content: 'getLayoutType(): PivotLayoutType;'
+      return:
+        type:
+          - 'excel!ExcelScript.PivotLayoutType:enum'
+        description: ''
+  - uid: 'excel!ExcelScript.PivotLayout#getPreserveFormatting:member(1)'
+    summary: >-
+      Specifies if formatting is preserved when the report is refreshed or recalculated by operations such as pivoting,
+      sorting, or changing page field items.
+    name: getPreserveFormatting()
+    fullName: getPreserveFormatting()
+    langs:
+      - typeScript
+    type: method
+    syntax:
+      content: 'getPreserveFormatting(): boolean;'
+      return:
+        type:
+          - boolean
+        description: ''
+  - uid: 'excel!ExcelScript.PivotLayout#getRange:member(1)'
+    summary: 'Returns the range the PivotTable exists on, excluding the filter area.'
+    name: getRange()
+    fullName: getRange()
+    langs:
+      - typeScript
+    type: method
+    syntax:
+      content: 'getRange(): Range;'
+      return:
+        type:
+          - 'excel!ExcelScript.Range:interface'
+        description: ''
   - uid: 'excel!ExcelScript.PivotLayout#getRowLabelRange:member(1)'
     summary: Returns the range where the PivotTable's row labels reside.
     name: getRowLabelRange()
